import os
import os.path as osp
import sys

import numpy as np
import matplotlib.pyplot as plt
import argparse
import math

from scipy.stats import pearsonr
import statsmodels.api as sm

from sklearn.linear_model import LinearRegression
from sklearn.decomposition import PCA
from sklearn.metrics import mean_squared_error

from plotting_functions import plotContactMap

LETTERS='ABCDEFGHIJKLMNOPQRSTUVWXYZ'

def getArgs(dataset = None, model_id = None):
    parser = argparse.ArgumentParser(description='Base parser')
    parser.add_argument('--root', type=str, default='C:\\Users\\Eric\\OneDrive\\Documents\\Research\\Coding\\sequences_to_contact_maps')
    # parser.add_argument('--root', type=str, default='/home/eric/sequences_to_contact_maps')
    parser.add_argument('--dataset', type=str, default=dataset, help='Location of input data')
    parser.add_argument('--sample', type=int, default=40)
    parser.add_argument('--model_id', type=int, default=model_id)

    args = parser.parse_args()
    args.data_folder = osp.join(args.root, args.dataset)
    args.sample_folder = osp.join(args.data_folder, 'samples/sample{}'.format(args.sample))

    # check that model_id matches
    argparse_path = osp.join(args.root, 'results/ContactGNNEnergy/{}/argparse.txt'.format(args.model_id))
    with open(argparse_path, 'r') as f:
        for line in f:
            if line == '--data_folder\n':
                break
        dataset = f.readline().strip()
        dataset = osp.split(dataset)[1]
        assert dataset == args.dataset, 'Dataset mismatch: {} vs {}'.format(dataset, args.dataset)

    # create output directory
    args.odir = osp.join(args.sample_folder, str(args.model_id))
    if not osp.exists(args.odir):
        os.mkdir(args.odir, mode = 0o755)

    # create logfile
    log_file_path = osp.join(args.odir, 'results_summary.log')
    args.log_file = open(log_file_path, 'w')

    return args

def reshape_chi(chi, letters): # deprecated
    '''
    Reshapes chi to match order of letters.

    Any bead type in letters but not in chi is assigned 0 in chi_reshaped.

    Inputs:
        chi: upper triangular chi matrix
        letters: new bead type labels
    Outputs:
        chi_reshaped: reshaped chi matrix
    '''
    # switch to symmetric chi
    chi = chi + chi.T - np.diag(np.diagonal(chi))

    k_new = len(letters)
    chi_reshaped = np.zeros((k_new, k_new))
    hat_chi = np.zeros((k_new, k_new))
    for i in range(k_new):
        for j in range(i, k_new):
            label_i = letters[i]
            if len(label_i) == 1:
                ind_i = LETTERS.find(label_i)
            elif label_i == 'AB':
                ind_i = 3
            else:
                ind_i = None

            label_j = letters[j]
            if len(label_j) == 1:
                ind_j = LETTERS.find(label_j)
            elif label_j == 'AB':
                ind_j = 3
            else:
                ind_j = None

            if ind_i is not None and ind_j is not None:
                chi_truth = chi[ind_i, ind_j]
            else:
                chi_truth = 0
            chi_reshaped[i, j] = chi_truth

    return chi_reshaped

def run_regression(X, Y, k_new, args, ofile, verbose = True):
    est = sm.OLS(Y, X)
    est = est.fit()
    if verbose:
        print(est.summary(), '\n', file = args.log_file)

    # construct chi
    hat_chi = np.zeros((k_new, k_new))
    row = 0
    col = 0
    for val in est.params:
        if row == col:
            hat_chi[row, col] = val
        else:
            hat_chi[row, col] = val * 2

        if col == k_new - 1:
            row += 1
            col = row
        else:
            col += 1

    print(np.round(hat_chi, 2), '\n', file = args.log_file)
    np.save(osp.join(args.odir, ofile + '.npy'), hat_chi)

def relabel_x(x):
    '''
    Relabels x to contains all pairs of bead types.

    E.g. if x[i, :] = [A, B, C] where A, B, C are binary numbers
    x_new[i, :] := [A, AB, AC, B, BC, C]
    ['A', 'AB', 'AC', 'B', 'BC', 'C'] will be returned as letters_new

    Inputs:
        x: binary bead type array
    Outputs:
        x_new: relabled bead type array
        letters_new: bead type labels corresponding to new bead types (see example)
    '''
    assert np.count_nonzero((x != 0) & (x != 1)) == 0, "x must be binary"
    m, k = x.shape
    k_new = int(k*(k+1)/2) # number of pairs of marks (including self-self)
    x_new = np.zeros((m, k_new)) # contains all pairs of marks for each bead
    ind = np.triu_indices(k)
    for i in range(m):
        x_new[i] = np.outer(x[i], x[i])[ind]

    # determine letters for x_new
    letters_outer = np.empty((k, k), dtype=np.dtype('U2'))
    for i in range(k):
        for j in range(k):
            if i == j:
                pair = LETTERS[i]
            else:
                pair = LETTERS[i] + LETTERS[j]
            letters_outer[i,j] = pair
    letters_new = letters_outer[ind]
    print('letters 1', letters_new)

    return x_new, letters_new

def find_all_pairs(x, energy, letters):
    '''
    Finds all pairs of of particles and emumerates the pairs of bead types for each pair.

    E.g. If x[i,:] = [A_i, AB_i, B_i] and x[j,:] = [A_j, AB_j, B_j],
    then X[row, :] = [A_i*A_j, A_i*AB_j, A_i*B_j, AB_i*AB_j, AB_i*B_j, B_i*B_j]
    ['A-A', 'A-AB', 'A-B', 'AB-AB' 'AB-B', 'B-B'] will be returned as letters_new

    Inputs:
        x: binary bead type array
        energy: matrix such that x \chi x^T = energy for some \chi
        letters: bead type labels corresponding to x

    Outputs:
        X: x for linear regression
        Y: y for linear regression
        letters_new: bead type labels corresponding to new bead types (see example)
    '''
    m, k = x.shape
    rows = int(m*(m+1)/2) # number of pairs of particles (including self-self)
    k_new = int(k*(k+1)/2) # number of pairs of bead types (including self-self)
    X = np.zeros((rows, k_new))
    Y = np.zeros(rows)
    ind = np.triu_indices(k)
    row = 0
    for i in range(m):
        for j in range(i, m):
            # get all pairs of marks
            outer = np.outer(x[i], x[j])
            outer = np.triu(outer) + np.triu(outer.T, 1)
            outer = outer[ind] # flatten
            X[row] = outer

            # get corresponding energy
            Y[row] = energy[i,j]
            row += 1

    # determine letters for X
    letters_outer = np.empty((k, k), dtype=np.dtype('U5'))
    for i in range(k):
        for j in range(k):
            letters_outer[i,j] = letters[i] + '-' + letters[j]
    letters_new = letters_outer[ind]
    print('letters 2', letters_new)

    return X, Y, letters_new

def regression_on_all_pairs(x_new, letters_new, chi, s, s_hat, args):
    _, k_new = x_new.shape

    for energy, text in zip([s, s_hat], ['chi', 'chi_hat']):
        X, Y, letters_newer = find_all_pairs(x_new, (energy + energy.T)/2, letters_new)

        # run linear regression
        run_regression(X, Y, k_new, args, text)

def get_ground_truth(args, plot=True):
    x = np.load(osp.join(args.sample_folder, 'x.npy'))
    psi = np.load(osp.join(args.sample_folder, 'psi.npy'))
    x = x.astype(np.float64)
    m, k = x.shape

    if plot:
        for i in range(k):
            plt.plot(x[:, i])
            plt.title(r'$X$[:, {}]'.format(i))
            plt.savefig(osp.join(args.sample_folder, 'x_{}'.format(i)))
            plt.close()

    chi_path1 = osp.join(args.data_folder, 'chis.npy')
    chi_path2 = osp.join(args.sample_folder, 'chis.npy')
    if osp.exists(chi_path1):
        chi = np.load(chi_path1)
    elif osp.exists(chi_path2):
        chi = np.load(chi_path2)
    else:
        raise Exception('chi not found at {} or {}'.format(chi_path1, chi_path2))
    chi = chi.astype(np.float64)
    print('Chi:\n', chi, file = args.log_file)

    s_file = osp.join(args.sample_folder, 's.npy')
    if osp.exists(s_file):
        s = np.load(s_file)
    else:
        s = psi @ chi @ psi.T

    e_file = osp.join(args.sample_folder, 'e.npy')
    if osp.exists(e_file):
        e = np.load(e_file)
    else:
        e = s + s.T - np.diag(np.diagonal(s.copy()))

    y = np.load(osp.join(args.sample_folder, 'y.npy'))

    ydiag = np.load(osp.join(args.sample_folder, 'y_diag.npy'))

    return x, chi, s, e, y, ydiag

def plot_top_PCs(inp, inp_type, odir, log_file, count = 1, plot=True):
    '''
    Plots top PCs of inp.

    Inputs:
        inp: np array containing input data
        inp_type: str representing type of input data
        odir: output directory to save plots to
        log_file: output file to write results to
        count: number of PCs to plot

    Outputs:
        pca.components_: all PCs of inp
    '''

    pca = PCA()
    pca = pca.fit(inp)

    print("Explained ratio: ", np.round(pca.explained_variance_ratio_[0:4], 3), file = log_file)
    print("Singular values: ", np.round(pca.singular_values_[0:4], 3), file = log_file)

    if plot:
        i = 0
        tot_explained = 0
        while i < count:
            explained = pca.explained_variance_ratio_[i]
            tot_explained += explained
            plt.plot(pca.components_[i])
            plt.title("Component {}: {}% of variance".format(i+1, np.round(explained * 100, 3)))
            plt.savefig(osp.join(odir, '{}_PC_{}.png'.format(inp_type, i+1)))
            plt.close()
            i += 1

        plt.show()

    return pca.components_

def pearsonround(x, y):
    "Wrapper function that combines np.round and pearsonr."
    stat, _ = pearsonr(x, y)
    return np.round(stat, 2)

def find_linear_combinations(x, args, PC, verbose = False):
    # deprecated function to calculate PC from linear regression on x
    m, k = x.shape
    for j in range(2):
        print('PC {}'.format(j+1), file = args.log_file)

        # correlations
        for i in range(k):
            stat = pearsonround(x[:, i], PC[j])
            print('\tCorrelation with particle type {}: {}'.format(i, stat), file = args.log_file)

        # linear regression
        if verbose:
            x2 = sm.add_constant(x)
            est = sm.OLS(PC[j], x2)
            est2 = est.fit()
            print(est2.summary(), '\n', file = args.log_file)
        else:
            reg = LinearRegression()
            reg.fit(x, PC[j])
            score = reg.score(x, PC[j])
            print('\n\tLinear Regression', file = args.log_file)
            print(f'\tR^2: {score}', file = args.log_file)
            print(f'\tcoefficients: {reg.coef_}', file = args.log_file)

def main(dataset, model_id, plot = True):
    args = getArgs(dataset, model_id)
    print(args)

    ## load data ##
    x, chi, s, e, y, ydiag = get_ground_truth(args)

    s_hat = np.loadtxt(osp.join(args.root, 'results/ContactGNNEnergy/{}/sample{}/energy_hat.txt'.format(args.model_id, args.sample)))

    ## plot s_hat and s_dif ##
    mse = np.round(mean_squared_error(s, s_hat), 3)
    if plot:
        plotContactMap(s_hat, vmin = 'min', vmax = 'max', cmap = 'blue-red', ofile = osp.join(args.odir, 's_hat.png'), title = 'Model ID = {}\n {} (MSE Loss = {})'.format(args.model_id, r'$\hat{S}$', mse))

        dif = s_hat - s
        v_max = np.max(s)
        plotContactMap(dif, osp.join(args.odir, 's_dif.png'), vmin = -1 * v_max, vmax = v_max, title = r'$\hat{S}$ - S', cmap = 'blue-red')

    # Compare PCs ##
    print("\nY_diag", file = args.log_file)
    PC_y = plot_top_PCs(ydiag, 'y_diag', args.sample_folder, args.log_file, count = 2, plot = plot)

<<<<<<< HEAD
=======
    print("\nE", file = args.log_file)
    print(f'Rank: {np.linalg.matrix_rank(e)}', file = args.log_file)
    PC_e = plot_top_PCs(e, 'e', args.sample_folder, args.log_file, count = 2, plot = plot)
    stat = pearsonround(PC_y[0], PC_e[0])
    print("Correlation between PC 1 of y_diag and E: ", stat, file = args.log_file)

>>>>>>> 1fab74bf
    print("\nS", file = args.log_file)
    print(f'Rank: {np.linalg.matrix_rank(s)}', file = args.log_file)
    PC_s = plot_top_PCs(s, 's', args.sample_folder, args.log_file, count = 2, plot = plot)
    stat = pearsonround(PC_y[0], PC_s[0])
    print("Correlation between PC 1 of y_diag and S: ", stat, file = args.log_file)

    s_sym = (s + s.T)/2
    print("\nS_sym", file = args.log_file)
    print(f'Rank: {np.linalg.matrix_rank(s_sym)}', file = args.log_file)
    PC_s_sym = plot_top_PCs(s_sym, 's_sym', args.sample_folder, args.log_file, count = 2, plot = plot)
    stat = pearsonround(PC_y[0], PC_s_sym[0])
    print("Correlation between PC 1 of y_diag and S_sym: ", stat, file = args.log_file)

    # Compare MSE in PCA space ##
    print("\nS_hat", file = args.log_file)
    print(f'S - MSE: {mse}', file = args.log_file)
    for i in range(1, 4):
        # get e top i PCs
        pca = PCA(n_components = i)
        s_transform = pca.fit_transform(s)
        s_i = pca.inverse_transform(s_transform)

        # compare ehat to projection of e onto top PCs
        mse = np.round(mean_squared_error(s_i, s_hat), 3)
        print(f'S top {i} PCs - MSE: {mse}', file = args.log_file)
    PC_s_hat = plot_top_PCs(s_hat, 's_hat', args.odir, args.log_file, count = 2)

    # Compare y_diag and ehat ##
    stat = pearsonround(PC_y[0], PC_s_hat[0])
    print("Correlation between PC 1 of y_diag and S_hat: ", stat, file = args.log_file)
    for zero_index, one_index in enumerate([1,2,3]):
        stat = pearsonround(PC_s[zero_index], PC_s_hat[zero_index])
        print(f"Correlation between PC {one_index} of S and S_hat: ", stat, file = args.log_file)

    ## All pairs of bead types for all pairs of particles ##
    print('\nAll possible pairwise interactions', file = args.log_file)
    # first relabel marks with all possible pairs of marks for each bead
    x_new, letters_new = relabel_x(x)

    regression_on_all_pairs(x_new, letters_new, chi, s, s_hat, args)

    post_analysis_chi(args, letters_new)

def post_analysis_chi(args, letters):
    chi = np.load(osp.join(args.odir, 'chi.npy'))
    k, _ = chi.shape
    chi_sign = np.zeros_like(chi)
    chi_sign[chi > 0] = 1
    chi_sign[chi < 0] = -1

    chi_hat = np.load(osp.join(args.odir, 'chi_hat.npy'))
    chi_hat_sign = np.zeros_like(chi_hat)
    chi_hat_sign[chi_hat > 0] = 1
    chi_hat_sign[chi_hat < 0] = -1

    sign_matches = np.sum(chi_hat_sign == chi_sign) # count number of times sign matches
    sign_matches -=  k * (k - 1) / 2 # subtract off lower diagonal
    possible_matches = k * (k + 1) / 2 # size of upper triangle
    print(sign_matches)
    print(f'% of time sign matches: {np.round(sign_matches / possible_matches, 3)}')

    dif = chi_hat - chi
    mse = mean_squared_error(chi, chi_hat)
    print(f'MSE: {np.round(mse, 3)}', file = args.log_file)
    print(f'RMSE: {np.round(mse**0.5, 3)}', file = args.log_file)

    plotContactMap(chi_hat, vmin=-2, vmax=2, cmap='blue-red', ofile = osp.join(args.odir, 'chi_hat.png'), x_ticks = letters, y_ticks = letters)
    plotContactMap(chi, vmin=-2, vmax=2, cmap='blue-red', ofile = osp.join(args.odir, 'chi.png'), x_ticks = letters, y_ticks = letters)
    plotContactMap(dif, vmin=-2, vmax=2, cmap='blue-red', ofile = osp.join(args.odir, 'dif.png'), x_ticks = letters, y_ticks = letters)



if __name__ == '__main__':
    for id in [67]:
        main('dataset_12_29_21', id, False)<|MERGE_RESOLUTION|>--- conflicted
+++ resolved
@@ -343,15 +343,6 @@
     print("\nY_diag", file = args.log_file)
     PC_y = plot_top_PCs(ydiag, 'y_diag', args.sample_folder, args.log_file, count = 2, plot = plot)
 
-<<<<<<< HEAD
-=======
-    print("\nE", file = args.log_file)
-    print(f'Rank: {np.linalg.matrix_rank(e)}', file = args.log_file)
-    PC_e = plot_top_PCs(e, 'e', args.sample_folder, args.log_file, count = 2, plot = plot)
-    stat = pearsonround(PC_y[0], PC_e[0])
-    print("Correlation between PC 1 of y_diag and E: ", stat, file = args.log_file)
-
->>>>>>> 1fab74bf
     print("\nS", file = args.log_file)
     print(f'Rank: {np.linalg.matrix_rank(s)}', file = args.log_file)
     PC_s = plot_top_PCs(s, 's', args.sample_folder, args.log_file, count = 2, plot = plot)
