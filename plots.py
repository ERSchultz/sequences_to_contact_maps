--- conflicted
+++ resolved
@@ -1652,11 +1652,7 @@
     update_result_tables('ContactGNNEnergy', 'GNN', 'energy')
 
     # plot_mean_vs_genomic_distance_comparison('/home/erschultz/dataset_test_diag1024_linear', [21, 23, 25 ,27], ref_file = file)
-<<<<<<< HEAD
-    plot_combined_models('ContactGNNEnergy', [579, 588])
-=======
     plot_combined_models('ContactGNNEnergy', [587, 588])
->>>>>>> 0072b921
     # plot_GNN_vs_PCA('dataset_04_05_23', 10, 407)
     # plot_first_PC('dataset_02_04_23/samples/sample202/PCA-normalize-E/k8/replicate1', 8, 392)
     # plot_Exp_vs_PCA("dataset_02_04_23")
