--- conflicted
+++ resolved
@@ -244,56 +244,4 @@
 Took 47.0 seconds to move data to scratch
 Warning: falling back to cpu
 Took 47.0 seconds to move data to scratch
-Warning: falling back to cpu
-<<<<<<< HEAD
-Took 91.0 seconds to move data to scratch
-Warning: falling back to cpu
-Took 91.0 seconds to move data to scratch
-Warning: falling back to cpu
-Took 89.0 seconds to move data to scratch
-Warning: falling back to cpu
-Took 91.0 seconds to move data to scratch
-Warning: falling back to cpu
-Took 89.0 seconds to move data to scratch
-Warning: falling back to cpu
-Took 89.0 seconds to move data to scratch
-Warning: falling back to cpu
-Took 89.0 seconds to move data to scratch
-Warning: falling back to cpu
-Took 89.0 seconds to move data to scratch
-Warning: falling back to cpu
-Took 89.0 seconds to move data to scratch
-Warning: falling back to cpu
-Took 89.0 seconds to move data to scratch
-Warning: falling back to cpu
-Took 89.0 seconds to move data to scratch
-Warning: falling back to cpu
-Took 16.0 seconds to move data to scratch
-Warning: falling back to cpu
-Took 15.0 seconds to move data to scratch
-Warning: falling back to cpu
-Took 15.0 seconds to move data to scratch
-Warning: falling back to cpu
-Took 16.0 seconds to move data to scratch
-Warning: falling back to cpu
-Took 15.0 seconds to move data to scratch
-Warning: falling back to cpu
-Took 15.0 seconds to move data to scratch
-Warning: falling back to cpu
-Took 16.0 seconds to move data to scratch
-Warning: falling back to cpu
-Took 15.0 seconds to move data to scratch
-Warning: falling back to cpu
-Took 1215.0 seconds to move data to scratch
-Warning: falling back to cpu
-Warning: falling back to cpu
-Warning: falling back to cpu
-Warning: falling back to cpu
-Warning: falling back to cpu
-Warning: falling back to cpu
-Warning: falling back to cpu
-Warning: falling back to cpu
-Warning: falling back to cpu
-=======
->>>>>>> afb8475a
 Warning: falling back to cpu