--- conflicted
+++ resolved
@@ -246,27 +246,4 @@
 Took 47.0 seconds to move data to scratch
 Warning: falling back to cpu
 Warning: falling back to cpu
-<<<<<<< HEAD
-Warning: falling back to cpu
-Warning: falling back to cpu
-Warning: falling back to cpu
-Warning: falling back to cpu
-Warning: falling back to cpu
-Warning: falling back to cpu
-Warning: falling back to cpu
-Warning: falling back to cpu
-Warning: falling back to cpu
-Warning: falling back to cpu
-Warning: falling back to cpu
-Warning: falling back to cpu
-Warning: falling back to cpu
-Warning: falling back to cpu
-Warning: falling back to cpu
-Warning: falling back to cpu
-Warning: falling back to cpu
-Warning: falling back to cpu
-Warning: falling back to cpu
-Warning: falling back to cpu
-=======
->>>>>>> d2b4bf60
 Warning: falling back to cpu