import csv
import os.path as osp
import sys
from collections import defaultdict

import numpy as np

sys.path.append('/home/erschultz/TICG-chromatin/scripts')
from data_generation.modify_maxent import get_samples
from makeLatexTable_new import *


def main():
    # descr_dict = {434: 'baseline',
    #         # 472: r'predict $S$',
    #         441: 'without $\mean(\diagonal(H^b, |i-j|))$ in $e_{ij}$',
    #         442: "without overwriting main diagonal with 1's",
    #         443: 'without SignNet', # (eigenvectors are still included as node features)
    #         444: 'without $\log(H_{ij})$ in $e_{ij}$',
    #         445: 'without $\mean(\diagonal(H, |i-j|))$ in $e_{ij}$',
    #         446: 'only long simulation',
    #         # 447: 'without SignNet (eigenvectors are replaced with constant node feature)',
    #         448: 'original message passing layer from \citep{Brody2022HowNetworks}',
    #         449: 'without rescaling contact map'
    #         }
    descr_dict = {490: 'baseline 2-3-400k sweeps',
            505: 'N=5000 samples',
            507: 'baseline 2-3-4-500k sweeps',
            506: 'N=20000',
            508: 'latent dim=128',
            509: 'only 500k sweeps',
            510: 'more MP layers, lr=1e-5',
            511: 'deeper update layer',
            512: 'without SignNet', # (eigenvectors are still included as node features)
            513: 'rescale=1, only 500k sweeps, lr=1e-5',
            514: 'rescale=1',
            515: 'rescale=1, only 500k sweeps',
            516: 'more MP layers',
            517: 'lr=1e-5',
            520: '+params in hiddenSizesList, deeper update layer, +1 MP layer',
            521: 'sweepchoices = 3-4-5-600k',
            522: 'rescale=1, 4-5-600k sweeps'
            }
    descr_dict = {496: 'baseline 2-3-4k sweeps',
            518: 'baseline 2-3-4-5k sweeps',
            519: '+params in hiddenSizesList, deeper update layer, +1 MP layer',
            523: 's_1_cutoff_0.36',
            524: 's_10_cutoff_0.08',
            525: 's_100_cutoff_0.01'
            }
    descr_dict = {579: 'Baseline',
            590: 'no log-loss',
            591: 'no rescale',
<<<<<<< HEAD
            592: 'without SignNet and without eigenvectors',
            593: 'without $\mean(\diagonal(H^\prime, |i-j|))$ in $e_{ij}$',
=======
            # 592: 'without SignNet and without eigenvectors',
            593: 'without $\mean(\diagonal(H, |i-j|))$ in $e_{ij}$',
>>>>>>> 418fbe16
            594: 'without $\mean(\diagonal(H^b, |i-j|))$ in $e_{ij}$',
            595: 'without $Corr(\tilde{H}^\prime)_{ij}$',
            596: '$H$_{ij} instead of $Corr(\tilde{H}^\prime)_{ij}$',
            597: 'without SignNet but with eigenvectors',
            598: 'original message passing layer from \citep{Brody2022HowNetworks}'}
    id_list = descr_dict.keys()
    print(id_list)


    loss_dict = defaultdict(lambda: None)
    for id in descr_dict.keys():
        gnn_dir = osp.join('/home/erschultz/sequences_to_contact_maps/results/ContactGNNEnergy', str(id))
        log_file = osp.join(gnn_dir, 'out.log')
        if osp.exists(log_file):
            with open(log_file, 'r') as f:
                for line in f:
                    if line.startswith('Final val loss: '):
                        final_val_loss = np.round(float(line.split(':')[1].strip()), 3)
                        break
                else:
                    final_val_loss = None
                    print(f'Warning: loss not found for {log_file}')
            loss_dict[id] = final_val_loss
    print(loss_dict)

    dataset = 'dataset_02_04_23'
    train_samples, _ = get_samples(dataset, train=True)
    scc_dict = defaultdict(lambda: None)
    args = getArgs(data_folder = f'/home/erschultz/{dataset}',
                    samples = train_samples[:10])
    args.experimental = True
    args.bad_methods = ['b_140', 'b_261', 'spheroid_2.0', 'max_ent']
    args.convergence_definition = 'normal'
    args.gnn_id = id_list
    data, _ = load_data(args)
    for id in descr_dict.keys():
        gnn = f'optimize_grid_b_180_v_8_spheroid_1.5-GNN{id}'
        sccs = data[0][gnn]['scc_var']
        scc_dict[id] = np.round(np.mean(sccs), 3)

    make_latex_table(id_list, descr_dict, loss_dict, scc_dict)

def make_latex_table(id_list, descr_dict, loss_dict, scc_dict):
    ofile = '/home/erschultz/sequences_to_contact_maps/results/ContactGNNEnergy/ablation.txt'
    with open(ofile, 'w') as o:
        # set up first rows of table
        o.write("\\renewcommand\\theadalign{bc}\n")
        o.write("\\renewcommand\\theadfont{\\bfseries}\n")
        o.write("\\begin{table}[h]\n")
        o.write("\t\\centering\n")
        num_cols = 4
        num_cols_str = str(num_cols)

        o.write("\t\\begin{tabular}{|" + "c|"*num_cols + "}\n")
        # o.write("\\hline\n")
        # o.write("\\multicolumn{" + num_cols_str + "}{|c|}{" + header + "} \\\ \n")
        o.write("\t\t\\hline\n")

        row = "\t\t \\thead{ID} & \\thead{Method} & \\thead{Simulated Validation Loss \\\ (MSE)} & \\thead{Experimental Validation Loss \\\ (Experimental SCC)} \\\ \n"
        o.write(row)
        o.write("\t\t\\hline\\hline\n")

        for id in id_list:
            o.write(f"\t\t {id} & {descr_dict[id]} & {loss_dict[id]} & {scc_dict[id]} \\\ \n")
        o.write("\t\t\\hline\n")
        o.write("\t\\end{tabular}\n")
        o.write('''\t\\caption{Neural network ablation results.
        See \\nameref{ablation_study} for description of each method.
        All results in the body of the paper correspond to the baseline method.
        Validation Loss (MSE) is the average mean squared error on the validation set of 500 simulated contact maps and their synthetic parameters.
        Experimental SCC is the average stratum-adjusted correlation (SCC) between the experimental contact map and a contact map simulated using the GNN-predicted parameters, averaged over 10 experimental contact maps.
        }\n''')
        o.write("\t\\label{table:ablation}\n")
        o.write("\\end{table}")


if __name__ == '__main__':
    main()<|MERGE_RESOLUTION|>--- conflicted
+++ resolved
@@ -51,13 +51,8 @@
     descr_dict = {579: 'Baseline',
             590: 'no log-loss',
             591: 'no rescale',
-<<<<<<< HEAD
-            592: 'without SignNet and without eigenvectors',
-            593: 'without $\mean(\diagonal(H^\prime, |i-j|))$ in $e_{ij}$',
-=======
             # 592: 'without SignNet and without eigenvectors',
             593: 'without $\mean(\diagonal(H, |i-j|))$ in $e_{ij}$',
->>>>>>> 418fbe16
             594: 'without $\mean(\diagonal(H^b, |i-j|))$ in $e_{ij}$',
             595: 'without $Corr(\tilde{H}^\prime)_{ij}$',
             596: '$H$_{ij} instead of $Corr(\tilde{H}^\prime)_{ij}$',
